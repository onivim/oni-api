import * as ChildProcess from "child_process"

import * as types from "vscode-languageserver-types"

import { Event, IEvent } from "oni-types"

export type DisposeFunction = () => void

/**
 * API surface area for registering and executing commands
 */
export namespace Commands {
    export type CommandCallback = (args?: any) => any
    export type CommandEnabledCallback = () => boolean

    export interface ICommand {
        command: string
        name: string
        detail: string
        enabled?: CommandEnabledCallback
        messageSuccess?: string
        messageFail?: string
        execute: CommandCallback
    }

    export interface Api {
        registerCommand(command: ICommand): void
        unregisterCommand(commandName: string): void
        executeCommand(name: string, args?: any): boolean | void
    }
}

export interface IToken {
    tokenName: string
    range: types.Range
}

export type ConfigurationValues = { [key: string]: any}

export interface Configuration {
    onConfigurationChanged: IEvent<ConfigurationValues>
    getValue<T>(configValue: string, defaultValue?: T): T
    setValues(configurationValues: ConfigurationValues): void
}

<<<<<<< HEAD
export namespace Preview {
    export interface PreviewContext {
        filePath: string
        language: string
    }

    /**
     * Previewer
     *
     * Interface for a preview strategy
     */
    export interface Previewer {
        render(context: PreviewContext): JSX.Element
    }
    
    export interface Api {
        /**
         * Register a preview strategy
         */
        registerPreviewer(identifier: string, previewer: Previewer): void

        /**
         * Set the default preview strategy for a filetype
         */
        registerDefaultPreviewerForLanguage(language: string, previewIdentifier: string): void
        

        /**
         * Open the preview experience
         */
        openPreview(openMode: FileOpenMode): Promise<void>
    }
}

export interface Workspace {
    onDirectoryChanged: IEvent<string>
=======
export namespace Notifications {

    export interface Notification {
        onClick: IEvent<void> 
        onClose: IEvent<void>

        setContents(title: string, detail: string): void
        setExpiration(expirationTimeInMilliseconds: number): void

        show(): void
        hide(): void
    }
    
    export interface Api {
        enable(): void
        disable(): void

        createItem(): Notification
    }
}

export namespace Overlays {
    /**
     * An overlay is a full-screen UI element,
     * that renders above the editor layer.
     */
    export interface Overlay {
       hide(): void
       show(): void

       setContents(element: JSX.Element): void
    }

    export interface Api {
        createItem(): Overlay
    }
}

export namespace Workspace {

    export interface Api {
        activeWorkspace: string
        onDirectoryChanged: IEvent<string>

        changeDirectory(newWorkspaceDirectory: string): void
    }
>>>>>>> 60ba1c4a
}

export namespace Snippets {
    /**
     * Metadata describing a snippet
     */
    export interface Snippet {
        prefix: string
        body: string
        description: string
    }

    /**
     * `SnippetProvider` is a strategy for providing snippets for a particular language
     *
     * This can range from loading from a file/network to ad-hoc configuration in user config.
     */
    export interface SnippetProvider {
        getSnippets(language: string): Promise<Snippet[]>
    }

    /**
     * `SnippetManager` is the main entry point for integrating with snippets.
     */
    export interface SnippetManager {
        isSnippetActive: boolean

        insertSnippet(snippet: string): Promise<void>

        cancel(): Promise<void>
        nextPlaceholder(): Promise<void>
        previousPlaceholder(): Promise<void>

        getSnippetsForLanguage(language: string): Promise<Snippet[]>
        registerSnippetProvider(snippetProvider: SnippetProvider): void
    }
}

export type Direction = "left" | "right" | "down" | "up"
export type SplitDirection = "horizontal" | "vertical"

export interface WindowSplitHandle {
    id: string

    // Close the split, removing it from the editor surface.
    close(): void

    // Show makes a split visible
    show(): void

    // Hide makes a split invisible
    hide(): void

    // Set focus on a split
    focus(): void


    // Set the size of the split. Dependent on the split orientation.
    setSize(size: number): void
}

export interface IWindowManager {
    // onUnhandledMove is dispatched when a move isn't handled. This can occur
    // at the boundaries, when there is no further split
    onUnhandledMove: IEvent<Direction>

    // Create a split on the editor surface
    // If direction is 'left', 'right', 'down', or 'up', the split
    // will be created in a dock. Otherwise, it will be in the primary
    // editor surface.
    createSplit(direction: Direction | SplitDirection, split: IWindowSplit): WindowSplitHandle

    // Moves from the currently focused split to another focused split
    move(direction: Direction): void
}

export interface IWindowSplit {
    render(): JSX.Element
}

export enum FileOpenMode {
    // Open file in existing editor / tab, if it is already open.
    // Otherwise, open in a new tab in the active editor.
    Edit = 0,

    // Open file in a new vertical split
    VerticalSplit,

    // Open file in a new horizontal split
    HorizontalSplit,

    // Open file in a new tab, in the active editor
    NewTab,

    // Open file in existing tab. Replaces the currently
    // active file in the tab.
    ExistingTab,
}

export interface FileOpenOptions {
    openMode: FileOpenMode
}

export const DefaultFileOpenOptions: FileOpenOptions = {
    openMode: FileOpenMode.Edit
}

export interface EditorManager {

    /**
     * An array of all available `Editor` instances
     */
    allEditors: Editor[]

    /**
     * A proxy that _always_ points to the active `Editor`. This means
     * you can avoid always needing to hook/unhook events when the
     * active `Editor` changes by hooking events on `anyEditor`
     */
    anyEditor: Editor

    /**
     * The currently active `Editor` instance
     */
    activeEditor: Editor

    /**
     * Event that is dispatched when the active `Editor` changes,
     * for example, when focus moves from one `Editor` to another.
     */
    onActiveEditorChanged: IEvent<Editor>

    openFile(filePath: string, options?: FileOpenOptions): Promise<Buffer>
}

/** 
 * Input API entry point
 */
export namespace Input {

    export type InputAction = () => void

    /**
     * Often, you want a keybinding to be available in certain modes, but not other modes.
     * Vim handles this by exposing several variations of its `map` command (like `nmap`, `imap`, `noremap`, etc)
     *
     * In Oni, the filter function determines whether or not a binding ins enabled. It's simply a function
     * that returns `true` or `false`.
     */
    export type InputFilter = () => boolean

    export interface InputManager {

        /**
         * Bind a key or set of keys to an _action_
         *
         * The _action_ can either be a JavaScript callback, or a _command_ string.
         * 
         * To see available command strings, check out our [KeyBindings file](https://github.com/onivim/oni/blob/master/browser/src/Input/KeyBindings.ts)
         *
         * `filterFunction` is an optional third argument. If it returns `true`, the input
         * binding is enabled. This is helpful, for example, to enable key bindings only
         * in certain conditions.
         *
         * An example usage of the filter function might be:
         * ```
         * const isNormalMode = () => oni.editors.activeEditor.mode === "normal"
         * const isVisualMode = () => oni.editors.activeEditor.mode === "visual"
         * oni.input.bind("<esc>", () => alert("Escape pressed in normal mode!"), isNormalMode);
         * oni.input.bind("<esc>", () => alert("Escape pressed in visual mode!"), isVisualMode);
         * ```
         *
         * In this case, the `isNormalMode` and `isVisualMode` functions are used as _filters_. When the `<esc>` key is pressed,
         * all bindings for `<esc>` are evaluated, and the first one with a passing filter (or no filter) is used.
         */
        bind(keyChord: string | string[], actionOrCommand: InputAction | string, filterFunction?: InputFilter): void

        hasBinding(keyChord: string): boolean

        /**
         * `unbind` removes an keybindings present on a key.
         *
         * `unbind` is useful for removing default functionality. When your configuration is loaded, the default
         * keybindings provided by Oni are applied, but you can always opt-out of these in order to restore
         * default functionality.
         *
         * For example, if I would prefer to use the [CtrlP](https://github.com/ctrlpvim/ctrlp.vim) plugin, you could [install that plugin](https://github.com/onivim/oni/wiki/Plugins#installing-a-vim-plugin),
         * and then use `oni.input.unbind("<c-p>")` to prevent Oni from opening the bundled file opener. When there are no keybindings present, the input sequence is passed to the active editor (usually Neovim) to handle.
         */
        unbind(keyChord: string | string[]): void

        unbindAll(): void
    }
}

export interface IPluginManager {
    getPlugin(name: string): any
    loaded: boolean
}

/**
 * Automation API definition
 *
 * The Automation API provides a set of utilities
 * geared towards testing Oni's functionality.
 */
export namespace Automation {
    export type WaitConditionChecker = () => boolean

    export interface Api {

        // Send input directly to the active editor
        sendKeys(key: string): void

        // Utility method to delay test execution for a specified period of time.
        // Should be used sparingly, and often can be replaced with a determinitisc
        // `waitFor` condition.
        sleep(time: number): Promise<void>

        // Wait for a specific condition to be true within a time limit.
        // If not true by the expiration time, the test will register a failure
        waitFor(condition: WaitConditionChecker, timeout?: number): Promise<void>

        // Wait for an editor to be initialized
        waitForEditors(): Promise<void>
    }
}

export interface NeovimEditorCapability {

    // Call a VimL function and return the result
    callFunction(functionName: string, args: any[]): Promise<any>

    // Send a direct set of key inputs to Neovim
    input(keys: string): Promise<void>

    // Evaluate an expression, and return the result
    eval(expression: string): Promise<any>

    // Execute a command
    command(command: string): Promise<void>
}

/**
 * A BufferLayer is a UI overlay presented over a buffer.
 *
 * This allows for all manners of custom rendering - whether it is simply
 * overlaying tokens or showing adorners, or completely overriding the
 * rendering layer of the buffer.
 */
export interface BufferLayer {

    /**
     * Unique id for the buffer layer. This must be globally unique and is used to reference the layer.
     */
    id: string

    /**
     * `friendlyName` is used when showing the layer int eh UI
     */
    friendlyName?: string

    /**
     * `render` returns a custom UI element. Note that this may be called multiple times per buffer,
     * if there are multiple windows with the same buffer.
     */
    render(context: BufferLayerRenderContext): JSX.Element
}

/**
 * BufferLayerRenderContext
 */
export interface BufferLayerRenderContext {
    isActive: boolean

    windowId: number

    /**
     * Function that takes a _buffer_ position (line, character) and converts it to a
     * _screen cell_ position.
     */
    bufferToScreen: Coordinates.BufferToScreen

    /**
     * Function that takes a _screen cell_ position and converts it to a _pixel_ position.
     */
    screenToPixel: Coordinates.ScreenToPixel

    /**
     * Dimensions of the buffer window, in cells.
     */
    dimensions: Shapes.Rectangle
}

export type InputCallbackFunction = (input: string) => Promise<void>

export interface Editor {
    mode: string

    activeBuffer: Buffer

    /**
     * Helper function to queue / block input while a long-running process
     * is occurring.
     *
     * This is important for API calls that may require multiple steps while
     * the user is typing, for example, auto-closing pairs or snippets.
     *
     * This takes a function that returns a promise, as well as an input
     * argument so that input can be entered exclusively by the block.
     *
     * Use sparingly as this may cause a visible delay in typing.
     */
    blockInput(atomicInputFunction: (inputCallback: InputCallbackFunction) => Promise<void>): void

    openFile(file: string, openOptions?: FileOpenOptions): Promise<Buffer>

    getBuffers(): Array<Buffer | InactiveBuffer>

    onBufferEnter: IEvent<EditorBufferEventArgs>
    onBufferLeave: IEvent<EditorBufferEventArgs>
    onBufferChanged: IEvent<EditorBufferChangedEventArgs>
    onBufferScrolled: IEvent<EditorBufferScrolledEventArgs>
    onBufferSaved: IEvent<EditorBufferEventArgs>
    onCursorMoved: IEvent<Cursor>
    onModeChanged: IEvent<Vim.Mode>

    // Optional capabilities for the editor to implement
    neovim?: NeovimEditorCapability
}

export interface EditorBufferChangedEventArgs {
    buffer: Buffer
    contentChanges: types.TextDocumentContentChangeEvent[]
}

export interface EditorBufferScrolledEventArgs {
    bufferTotalLines: number
    windowTopLine: number
    windowBottomLine: number
}

export interface Buffer {
    id: string
    language: string
    filePath: string
    cursor: Cursor
    version: number
    modified: boolean

    lineCount: number

    addLayer(layer: BufferLayer): void
    removeLayer(layer: BufferLayer): void

    applyTextEdits(edit: types.TextEdit | types.TextEdit[]): Promise<void>
    getLines(start?: number, end?: number): Promise<string[]>
    getTokenAt(line: number, column: number): Promise<IToken>
    getSelectionRange(): Promise<types.Range>

    setLines(start: number, end: number, lines: string[]): Promise<void>
    setCursorPosition(line: number, column: number): Promise<void>
}

export interface InactiveBuffer {
    id: string
    language: string
    filePath: string
    version: number
    modified: boolean
    lineCount: number
}

// Zero-based position of the cursor
// Note that in Vim, this is a 1-based position
export interface Cursor {
    line: number
    column: number
}

// TODO: Remove this, replace with buffer
export interface EditorBufferEventArgs {
    language: string
    filePath: string
}

export interface Log {
    verbose(msg: string): void
    info(msg: string): void

    disableVerboseLogging(): void
    enableVerboseLogging(): void
}

/**
 * The `recorder` API enables the taking of screenshot or recording a video.
 *
 * The output defaults to the `os.tmpdir()` directory, but can be overridden
 * by the `recorder.outputPath` option.
 */
export interface Recorder {

   /**
    * Returns `true` if a recording is in progress, `false` otherwise
    */
   isRecording: boolean 

   /**
    * Start recording a video.
    *
    * Videos are recorded in `.webm` format.
    */
    startRecording(): void

    /**
     * Stop recording a video. 
     *
     * Optionally specify the destination `fileName`.
     */
    stopRecording(fileName?: string): Promise<void>

    /**
     * Take a screenshot.
     *
     * Optionally specify the destination `fileName.
     */
    takeScreenshot(fileName?: string): void
}

export interface StatusBar {
    getItem(globalId?: string): StatusBarItem
    createItem(alignment: number, globalId?: string): StatusBarItem
}

export interface Process {
    execNodeScript(scriptPath: string, args?: string[], options?: ChildProcess.ExecOptions, callback?: (err: any, stdout: string, stderr: string) => void): Promise<ChildProcess.ChildProcess>
    spawnNodeScript(scriptPath: string, args?: string[], options?: ChildProcess.SpawnOptions): Promise<ChildProcess.ChildProcess>
    spawnProcess(startCommand: string, args?: string[], options?: ChildProcess.SpawnOptions): Promise<ChildProcess.ChildProcess>
}

export interface StatusBarItem {
    show(): void
    hide(): void
    setContents(element: JSX.Element): void
    dispose(): void
}

export namespace Vim {
    export type Mode = "normal" | "visual" | "insert"
}

// In Oni, there are 3 main coordinate systems we reference when looking at building a
// rich UI feature.
//
// - *Buffer Space* - this is a zero-based line and column referencing a position in a buffer.
// - *Screen Space* - this is the zero-based x,y position of a cell in the screen grid.
// - *Pixel Space* - this is the actual pixel coordinate of an item.
//
// For rich UI features, like showing an error squiggle, being able to map from 'buffer space' to 'pixel space'
// is important so that we can show UI in the appropriate place. This mapping is really dependent on the
// dimensions of the window, because the same buffer shown in different size windows will have a different
// mapping from buffer space -> screen space.
//
// The mapping from screen space to pixel space is very simple, as this is purely dependent on the cell size
// (which is based on the font width / height)
export namespace Coordinates {
    export interface PixelSpacePoint {
        pixelX: number
        pixelY: number
    }

    export interface ScreenSpacePoint {
        screenX: number
        screenY: number
    }

    // Transforms a buffer position (line, column) to a screen space point
    export type BufferToScreen = (position: types.Position) => ScreenSpacePoint | null

    // Transforms a screen space point into pixel points
    export type ScreenToPixel = (screenPoint: ScreenSpacePoint) => PixelSpacePoint | null
}

export namespace Shapes {

    export interface Rectangle {
        x: number
        y: number
        width: number
        height: number
    }

    export namespace Rectangle {
        export function create(x: number, y: number, width: number, height: number): Rectangle {
            return {
                x,
                y,
                width,
                height,
            }
        }
    }
}

export namespace ToolTip {
    export enum OpenDirection {
        Up = 1,
        Down= 2,
    }
    export interface ToolTipOptions {
        position?: Coordinates.PixelSpacePoint
        openDirection: OpenDirection
        padding?: string
        onDismiss?: () => void
    }
}

export namespace Menu {
    export type filterFunc = (items: Menu.MenuOption[], searchString: string) => IMenuOptionWithHighlights[]
    export interface MenuInstance {
        onHide: IEvent<void>
        onItemSelected: IEvent<any>
        onSelectedItemChanged: IEvent<Menu.MenuOption>
        onFilterTextChanged: IEvent<string>
        selectedItem: MenuOption
        setLoading(isLoading: boolean): void
        setItems(items: MenuOption[]): void
        isOpen(): boolean
        show(): void
        hide(): void
        setFilterFunction(filterFn: filterFunc): void
    }

    export interface Api {
        create: () => MenuInstance
        closeActiveMenu: () => void
        isMenuOpen: () => boolean
        nextMenuItem: () => void
        previousMenuItem: () => void
        selectMenuItem: (index?: number) => Menu.MenuOption
    }

    export interface MenuOption {
        /**
         * Optional font-awesome icon
         */
        icon?: string

        label: string
        detail?: string
        /* Information relevant to the menu item not necessarily intended
         * for display */
        metadata?: {
            [id: string]: string
        }

        /**
         * A pinned option is always shown first in the menu,
         * before unpinned items
         */
        pinned?: boolean
    }

    export interface IMenuOptionWithHighlights extends Menu.MenuOption {
        labelHighlights: number[]
        detailHighlights: number[]
    }
}

export interface IColors {
    getColor(colorName: string): string | null
}

export namespace Plugin {
    export namespace Diagnostics {
        export interface Api {
            setErrors(key: string, fileName: string, errors: types.Diagnostic[]): void
        }
    }

    export interface Api {
        automation: Automation.Api
        colors: IColors
        commands: Commands.Api
        configuration: Configuration
        contextMenu: any /* TODO */
        diagnostics: Diagnostics.Api
        editors: EditorManager
        input: Input.InputManager
        language: any /* TODO */
        log: any /* TODO */
        notifications: Notifications.Api
        overlays: Overlays.Api
        plugins: IPluginManager
        menu: Menu.Api
        process: Process
        recorder: Recorder
        snippets: Snippets.SnippetManager
        statusBar: StatusBar
        windows: IWindowManager
        workspace: Workspace.Api
    }
}<|MERGE_RESOLUTION|>--- conflicted
+++ resolved
@@ -43,7 +43,6 @@
     setValues(configurationValues: ConfigurationValues): void
 }
 
-<<<<<<< HEAD
 export namespace Preview {
     export interface PreviewContext {
         filePath: string
@@ -78,9 +77,6 @@
     }
 }
 
-export interface Workspace {
-    onDirectoryChanged: IEvent<string>
-=======
 export namespace Notifications {
 
     export interface Notification {
@@ -127,7 +123,6 @@
 
         changeDirectory(newWorkspaceDirectory: string): void
     }
->>>>>>> 60ba1c4a
 }
 
 export namespace Snippets {
