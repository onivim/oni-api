{
  "name": "oni-api",
<<<<<<< HEAD
  "version": "0.0.27",
=======
  "version": "0.0.29",
>>>>>>> aac5b4b0
  "description": "Oni's API layer",
  "main": "lib/index.js",
  "types": "lib/index.d.ts",
  "scripts": {
    "build:src": "rimraf lib && tsc",
    "build:docs": "typedoc --out docs src/index.ts --mode file --readme INDEX.md",
    "build": "npm run build:src && npm run build:docs",
    "test": "echo \"Error: no test specified\" && exit 1"
  },
  "files": [
    "lib"
  ],
  "repository": {
    "type": "git",
    "url": "git+https://github.com/onivim/oni-api.git"
  },
  "author": "Bryan Phelps",
  "license": "MIT",
  "bugs": {
    "url": "https://github.com/onivim/oni-api/issues"
  },
  "homepage": "https://github.com/onivim/oni-api#readme",
  "peerDependencies": {
    "oni-types": "^0.0.4",
    "vscode-languageserver-types": "^3.5.0",
    "typescript": "^2.5.3",
    "rimraf": "^2.6.2"
  },
  "devDependencies": {
    "@types/node": "^8.0.53",
    "@types/react": "^16.0.23",
    "oni-types": "0.0.4",
    "rimraf": "2.6.2",
    "rxjs": "^5.5.0",
    "typedoc": "^0.10.0",
    "typescript": "2.5.3",
    "vscode-languageserver-types": "^3.5.0"
  }
}<|MERGE_RESOLUTION|>--- conflicted
+++ resolved
@@ -1,10 +1,6 @@
 {
   "name": "oni-api",
-<<<<<<< HEAD
-  "version": "0.0.27",
-=======
-  "version": "0.0.29",
->>>>>>> aac5b4b0
+  "version": "0.0.30",
   "description": "Oni's API layer",
   "main": "lib/index.js",
   "types": "lib/index.d.ts",
